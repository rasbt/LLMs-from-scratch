--- conflicted
+++ resolved
@@ -32,12 +32,7 @@
     - name: Install dependencies
       run: |
         curl -LsSf https://astral.sh/uv/install.sh | sh
-<<<<<<< HEAD
         uv sync --dev --python=3.10
-=======
-        uv python install 3.11
-        uv add . --dev
->>>>>>> 1039bf9b
         uv pip install -r ch05/07_gpt_to_llama/tests/test-requirements-extra.txt
         uv add pytest-ruff nbval
         uv pip install --pre torch torchvision torchaudio --index-url https://download.pytorch.org/whl/nightly/cpu
