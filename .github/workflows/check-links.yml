name: Check hyperlinks

on:
  push:
    branches:
      - main
  pull_request:
    branches:
      - main

jobs:
  test:
    runs-on: ubuntu-latest

    steps:
    - uses: actions/checkout@v4

    - name: Set up Python
      uses: actions/setup-python@v5
      with:
        python-version: '3.11'

    - name: Install dependencies
      run: |
        curl -LsSf https://astral.sh/uv/install.sh | sh
<<<<<<< HEAD
        uv sync --dev --python=3.10
=======
        uv python install 3.11
        uv add . --dev
>>>>>>> 1039bf9b
        uv add pytest-ruff pytest-check-links
        # Current version of retry doesn't work well if there are broken non-URL links
        # pip install pytest pytest-check-links pytest-retry

    - name: Check links
      run: |
        source .venv/bin/activate
        pytest --ruff --check-links ./ --check-links-ignore "https://platform.openai.com/*" --check-links-ignore "https://openai.com/*" --check-links-ignore "https://arena.lmsys.org" --check-links-ignore https://unsloth.ai/blog/gradient --check-links-ignore "https://www.reddit.com/r/*" --check-links-ignore "https://code.visualstudio.com/*" --check-links-ignore https://arxiv.org/* --check-links-ignore "https://ai.stanford.edu/~amaas/data/sentiment/"
        # pytest --check-links ./ --check-links-ignore "https://platform.openai.com/*" --check-links-ignore "https://arena.lmsys.org" --retries 2 --retry-delay 5
<|MERGE_RESOLUTION|>--- conflicted
+++ resolved
@@ -18,17 +18,11 @@
     - name: Set up Python
       uses: actions/setup-python@v5
       with:
-        python-version: '3.11'
+        python-version: '3.10'
 
     - name: Install dependencies
       run: |
         curl -LsSf https://astral.sh/uv/install.sh | sh
-<<<<<<< HEAD
-        uv sync --dev --python=3.10
-=======
-        uv python install 3.11
-        uv add . --dev
->>>>>>> 1039bf9b
         uv add pytest-ruff pytest-check-links
         # Current version of retry doesn't work well if there are broken non-URL links
         # pip install pytest pytest-check-links pytest-retry
