--- conflicted
+++ resolved
@@ -179,7 +179,6 @@
   - [Optimizing Hyperparameters for Pretraining](ch05/05_bonus_hparam_tuning)
   - [Building a User Interface to Interact With the Pretrained LLM](ch05/06_user_interface)
   - [Converting GPT to Llama](ch05/07_gpt_to_llama)
-<<<<<<< HEAD
   - [Memory-efficient Model Weight Loading](ch05/08_memory_efficient_weight_loading/memory-efficient-state-dict.ipynb)
   - [Extending the Tiktoken BPE Tokenizer with New Tokens](ch05/09_extending-tokenizers/extend-tiktoken.ipynb)
   - [PyTorch Performance Tips for Faster LLM Training](ch05/10_llm-training-speed)
@@ -193,21 +192,6 @@
   - [Finetuning different models on 50k IMDb movie review dataset](ch06/03_bonus_imdb-classification)
   - [Building a User Interface to Interact With the GPT-based Spam Classifier](ch06/04_user_interface)
 - **Chapter 7: Finetuning to follow instructions**
-=======
-  - [Llama 3.2 From Scratch](ch05/07_gpt_to_llama/standalone-llama32.ipynb)
-  - [Qwen3 Dense and Mixture-of-Experts (MoE) From Scratch](ch05/11_qwen3/)
-  - [Gemma 3 From Scratch](ch05/12_gemma3/)
-  - [Memory-Efficient Model Weight Loading](ch05/08_memory_efficient_weight_loading/memory-efficient-state-dict.ipynb)
-  - [Extending the Tiktoken BPE Tokenizer With New Tokens](ch05/09_extending-tokenizers/extend-tiktoken.ipynb)
-  - [PyTorch Performance Tips for Faster LLM Training](ch05/10_llm-training-speed)
-
-- **Chapter 6: Finetuning for Classification**
-  - [Additional Experiments Finetuning Different Layers and Using Larger Models](ch06/02_bonus_additional-experiments)
-  - [Finetuning Different Models on 50k IMDb Movie Review Dataset](ch06/03_bonus_imdb-classification)
-  - [Building a User Interface to Interact With the GPT-Based Spam Classifier](ch06/04_user_interface)
-
-- **Chapter 7: Finetuning to Follow Instructions**
->>>>>>> 398b079e
   - [Dataset Utilities for Finding Near Duplicates and Creating Passive Voice Entries](ch07/02_dataset-utilities)
   - [Evaluating Instruction Responses Using the OpenAI API and Ollama](ch07/03_model-evaluation)
   - [Generating a Dataset for Instruction Finetuning](ch07/05_dataset-generation/llama3-ollama.ipynb)
